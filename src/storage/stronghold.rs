--- conflicted
+++ resolved
@@ -29,11 +29,7 @@
     fn get(&self, account_id: AccountIdentifier) -> crate::Result<String> {
         let stronghold_id_string = self.id_storage.get(account_id)?;
         let stronghold_id = create_stronghold_id(stronghold_id_string)?;
-<<<<<<< HEAD
-        let account = crate::with_stronghold(|stronghold| stronghold.record_read(&stronghold_id));
-=======
         let account = crate::with_stronghold(|stronghold| stronghold.record_read(&stronghold_id))?;
->>>>>>> 7f9e81f0
         Ok(account)
     }
 
@@ -42,11 +38,7 @@
         let ids = self.id_storage.get_all()?;
         for id in ids {
             let id = create_stronghold_id(id)?;
-<<<<<<< HEAD
-            let account = crate::with_stronghold(|stronghold| stronghold.record_read(&id));
-=======
             let account = crate::with_stronghold(|stronghold| stronghold.record_read(&id))?;
->>>>>>> 7f9e81f0
             accounts.push(account);
         }
         Ok(accounts)
@@ -58,11 +50,7 @@
         account: String,
     ) -> std::result::Result<(), anyhow::Error> {
         let stronghold_id =
-<<<<<<< HEAD
-            crate::with_stronghold(|stronghold| stronghold.record_create(account.as_str()));
-=======
             crate::with_stronghold(|stronghold| stronghold.record_create(account.as_str()))?;
->>>>>>> 7f9e81f0
 
         self.id_storage
             .set(account_id, format!("{:?}", stronghold_id))?;
@@ -72,11 +60,7 @@
     fn remove(&self, account_id: AccountIdentifier) -> std::result::Result<(), anyhow::Error> {
         let stronghold_id_string = self.id_storage.get(account_id.clone())?;
         let stronghold_id = create_stronghold_id(stronghold_id_string)?;
-<<<<<<< HEAD
-        crate::with_stronghold(|stronghold| stronghold.record_remove(stronghold_id));
-=======
         crate::with_stronghold(|stronghold| stronghold.record_remove(stronghold_id))?;
->>>>>>> 7f9e81f0
         self.id_storage.remove(account_id)?;
         Ok(())
     }

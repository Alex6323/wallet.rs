// Copyright 2020 IOTA Stiftung
// SPDX-License-Identifier: Apache-2.0

<<<<<<< HEAD
#[cfg(any(feature = "sqlite"))]
mod sqlite;
=======
#[cfg(feature = "sqlite")]
/// Sqlite storage.
pub mod sqlite;
>>>>>>> 85575f8b
#[cfg(feature = "stronghold")]
/// Stronghold storage.
pub mod stronghold;

use crate::account::{Account, AccountIdentifier};
use once_cell::sync::OnceCell;

use std::{
    collections::HashMap,
    path::{Path, PathBuf},
    sync::{Arc, RwLock},
};

type Storage = Box<dyn StorageAdapter + Sync + Send>;
type Storages = Arc<RwLock<HashMap<PathBuf, Storage>>>;
static INSTANCES: OnceCell<Storages> = OnceCell::new();

/// Sets the storage adapter.
pub fn set_adapter<P: AsRef<Path>, S: StorageAdapter + Sync + Send + 'static>(storage_path: P, storage: S) {
    let mut instances = INSTANCES.get_or_init(Default::default).write().unwrap();
    instances.insert(storage_path.as_ref().to_path_buf(), Box::new(storage));
}

pub(crate) fn stronghold_snapshot_filename() -> &'static str {
    "snapshot"
}

/// gets the storage adapter
pub(crate) fn with_adapter<T, F: FnOnce(&Storage) -> T>(storage_path: &PathBuf, cb: F) -> T {
    let instances = INSTANCES.get_or_init(Default::default).read().unwrap();
    if let Some(instance) = instances.get(storage_path) {
        cb(instance)
    } else {
        panic!(format!("adapter not initialized with path {:?}", storage_path))
    }
}

#[cfg(feature = "stronghold")]
pub(crate) fn get_adapter_from_path<P: AsRef<Path>>(
    storage_path: P,
) -> crate::Result<stronghold::StrongholdStorageAdapter> {
    stronghold::StrongholdStorageAdapter::new(storage_path)
}

#[cfg(feature = "sqlite")]
pub(crate) fn get_adapter_from_path<P: AsRef<Path>>(storage_path: P) -> crate::Result<sqlite::SqliteStorageAdapter> {
    sqlite::SqliteStorageAdapter::new(storage_path, "accounts")
}

/// The storage adapter.
pub trait StorageAdapter {
    /// Gets the account with the given id/alias from the storage.
    fn get(&self, account_id: AccountIdentifier) -> crate::Result<String>;
    /// Gets all the accounts from the storage.
    fn get_all(&self) -> crate::Result<Vec<String>>;
    /// Saves or updates an account on the storage.
    fn set(&self, account_id: AccountIdentifier, account: String) -> crate::Result<()>;
    /// Removes an account from the storage.
    fn remove(&self, account_id: AccountIdentifier) -> crate::Result<()>;
}

pub(crate) fn parse_accounts(storage_path: &PathBuf, accounts: &[String]) -> crate::Result<Vec<Account>> {
    let mut err = None;
    let accounts: Vec<Option<Account>> = accounts
        .iter()
        .map(|account| match serde_json::from_str::<Account>(&account) {
            Ok(mut acc) => {
                acc.set_storage_path(storage_path.clone());
                Some(acc)
            }
            Err(e) => {
                err = Some(e);
                None
            }
        })
        .collect();

    if let Some(err) = err {
        Err(err.into())
    } else {
        let accounts = accounts.iter().map(|account| account.clone().unwrap()).collect();
        Ok(accounts)
    }
}

pub(crate) fn get_account(storage_path: &PathBuf, account_id: AccountIdentifier) -> crate::Result<Account> {
    let account_str = with_adapter(&storage_path, |storage| storage.get(account_id))?;
    let mut account: Account = serde_json::from_str(&account_str)?;
    account.set_storage_path(storage_path.clone());
    Ok(account)
}<|MERGE_RESOLUTION|>--- conflicted
+++ resolved
@@ -1,14 +1,9 @@
 // Copyright 2020 IOTA Stiftung
 // SPDX-License-Identifier: Apache-2.0
 
-<<<<<<< HEAD
-#[cfg(any(feature = "sqlite"))]
-mod sqlite;
-=======
 #[cfg(feature = "sqlite")]
 /// Sqlite storage.
 pub mod sqlite;
->>>>>>> 85575f8b
 #[cfg(feature = "stronghold")]
 /// Stronghold storage.
 pub mod stronghold;
@@ -44,18 +39,6 @@
     } else {
         panic!(format!("adapter not initialized with path {:?}", storage_path))
     }
-}
-
-#[cfg(feature = "stronghold")]
-pub(crate) fn get_adapter_from_path<P: AsRef<Path>>(
-    storage_path: P,
-) -> crate::Result<stronghold::StrongholdStorageAdapter> {
-    stronghold::StrongholdStorageAdapter::new(storage_path)
-}
-
-#[cfg(feature = "sqlite")]
-pub(crate) fn get_adapter_from_path<P: AsRef<Path>>(storage_path: P) -> crate::Result<sqlite::SqliteStorageAdapter> {
-    sqlite::SqliteStorageAdapter::new(storage_path, "accounts")
 }
 
 /// The storage adapter.

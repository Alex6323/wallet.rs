--- conflicted
+++ resolved
@@ -13,12 +13,6 @@
 
 /// Sets the storage adapter.
 pub fn set_adapter(storage: impl StorageAdapter + Sync + Send + 'static) -> crate::Result<()> {
-<<<<<<< HEAD
-    INSTANCE
-        .set(Box::new(storage))
-        .map_err(|_| anyhow::anyhow!("failed to globall set the storage instance"))?;
-    Ok(())
-=======
   INSTANCE
     .set(Box::new(storage))
     .map_err(|_| anyhow::anyhow!("failed to globally set the storage instance"))?;
@@ -31,7 +25,6 @@
     .set(path.as_ref().to_path_buf())
     .map_err(|_| anyhow::anyhow!("failed to globally set the storage path"))?;
   Ok(())
->>>>>>> 8c1b83c7
 }
 
 pub(crate) fn get_storage_path() -> &'static PathBuf {
@@ -48,37 +41,12 @@
 /// gets the storage adapter
 #[allow(clippy::borrowed_box)]
 pub(crate) fn get_adapter() -> crate::Result<&'static Box<dyn StorageAdapter + Sync + Send>> {
-<<<<<<< HEAD
-    INSTANCE.get_or_try_init(|| {
-        #[cfg(not(any(feature = "sqlite", feature = "stronghold")))]
-        {
-            let instance = Box::new(key_value::KeyValueStorageAdapter::new(
-                "./example-database",
-            )?) as Box<dyn StorageAdapter + Sync + Send>;
-            Ok(instance)
-        }
-        #[cfg(feature = "stronghold")]
-        {
-            let instance = Box::new(stronghold::StrongholdStorageAdapter::new(
-                "./example-database",
-            )?) as Box<dyn StorageAdapter + Sync + Send>;
-            Ok(instance)
-        }
-        #[cfg(feature = "sqlite")]
-        {
-            let instance = Box::new(sqlite::SqliteStorageAdapter::new("wallet.db".to_string())?)
-                as Box<dyn StorageAdapter + Sync + Send>;
-            Ok(instance)
-        }
-    })
-=======
   INSTANCE.get_or_try_init(|| {
     let storage_path = get_storage_path();
     let instance =
       Box::new(get_adapter_from_path(storage_path)?) as Box<dyn StorageAdapter + Sync + Send>;
     Ok(instance)
   })
->>>>>>> 8c1b83c7
 }
 
 #[cfg(not(feature = "sqlite"))]
@@ -107,22 +75,6 @@
     fn remove(&self, key: AccountIdentifier) -> crate::Result<()>;
 }
 
-<<<<<<< HEAD
-pub(crate) fn parse_accounts<'a>(accounts: &'a Vec<String>) -> crate::Result<Vec<Account<'a>>> {
-    let mut err = None;
-    let accounts: Vec<Option<Account<'a>>> = accounts
-        .iter()
-        .map(|account| {
-            let res: Option<Account<'a>> = serde_json::from_str(&account)
-                .map(|v| Some(v))
-                .unwrap_or_else(|e| {
-                    err = Some(e);
-                    None
-                });
-            res
-        })
-        .collect();
-=======
 pub(crate) fn parse_accounts(accounts: &Vec<String>) -> crate::Result<Vec<Account>> {
   let mut err = None;
   let accounts: Vec<Option<Account>> = accounts
@@ -137,7 +89,6 @@
       res
     })
     .collect();
->>>>>>> 8c1b83c7
 
     if let Some(err) = err {
         Err(err.into())
@@ -150,40 +101,8 @@
     }
 }
 
-<<<<<<< HEAD
-/// Gets the account's total balance.
-/// It's read directly from the storage. To read the latest account balance, you should `sync` first.
-pub(crate) fn total_balance(account_id: &str) -> crate::Result<u64> {
-    unimplemented!()
-}
-
-/// Gets the account's available balance.
-/// It's read directly from the storage. To read the latest account balance, you should `sync` first.
-///
-/// The available balance is the balance users are allowed to spend.
-/// For example, if a user with 50i total account balance has made a transaction spending 20i,
-/// the available balance should be (50i-30i) = 20i.
-pub(crate) fn available_balance(account_id: &str) -> crate::Result<u64> {
-    unimplemented!()
-}
-
-/// Updates the account alias.
-pub(crate) fn set_alias(account_id: &str, alias: &str) -> crate::Result<()> {
-    unimplemented!()
-}
-
-/// Gets the transaction associated with the given hash.
-pub(crate) fn get_transaction(transaction_hash: Hash) -> crate::Result<Transaction> {
-    unimplemented!()
-}
-
-/// Gets a new unused address and links it to the given account.
-pub(crate) fn save_address(account_id: &str, address: &Address) -> crate::Result<Address> {
-    unimplemented!()
-=======
 pub(crate) fn get_account(account_id: AccountIdentifier) -> crate::Result<Account> {
   let account_str = crate::storage::get_adapter()?.get(account_id)?;
   let account: Account = serde_json::from_str(&account_str)?;
   Ok(account)
->>>>>>> 8c1b83c7
 }
--- conflicted
+++ resolved
@@ -13,49 +13,33 @@
 
 /// Sets the storage adapter.
 pub fn set_adapter(storage: impl StorageAdapter + Sync + Send + 'static) -> crate::Result<()> {
-<<<<<<< HEAD
-  INSTANCE
-    .set(Box::new(storage))
-    .map_err(|_| anyhow::anyhow!("failed to globally set the storage instance"))?;
-  Ok(())
-=======
     INSTANCE
         .set(Arc::new(Mutex::new(Box::new(storage))))
         .map_err(|_| anyhow::anyhow!("failed to globally set the storage instance"))?;
     Ok(())
->>>>>>> 4a0273f0
 }
 
 /// Sets the storage path for the default storage adapter.
 pub fn set_storage_path(path: impl AsRef<Path>) -> crate::Result<()> {
-  STORAGE_PATH
-    .set(path.as_ref().to_path_buf())
-    .map_err(|_| anyhow::anyhow!("failed to globally set the storage path"))?;
-  Ok(())
+    STORAGE_PATH
+        .set(path.as_ref().to_path_buf())
+        .map_err(|_| anyhow::anyhow!("failed to globally set the storage path"))?;
+    Ok(())
 }
 
 pub(crate) fn get_storage_path() -> &'static PathBuf {
-  #[cfg(not(feature = "sqlite"))]
-  {
-    STORAGE_PATH.get_or_init(|| "./example-database".into())
-  }
-  #[cfg(feature = "sqlite")]
-  {
-    STORAGE_PATH.get_or_init(|| "wallet.db".into())
-  }
+    #[cfg(not(feature = "sqlite"))]
+    {
+        STORAGE_PATH.get_or_init(|| "./example-database".into())
+    }
+    #[cfg(feature = "sqlite")]
+    {
+        STORAGE_PATH.get_or_init(|| "wallet.db".into())
+    }
 }
 
 /// gets the storage adapter
 #[allow(clippy::borrowed_box)]
-<<<<<<< HEAD
-pub(crate) fn get_adapter() -> crate::Result<&'static Box<dyn StorageAdapter + Sync + Send>> {
-  INSTANCE.get_or_try_init(|| {
-    let storage_path = get_storage_path();
-    let instance =
-      Box::new(get_adapter_from_path(storage_path)?) as Box<dyn StorageAdapter + Sync + Send>;
-    Ok(instance)
-  })
-=======
 pub(crate) fn get_adapter(
 ) -> crate::Result<MutexGuard<'static, Box<dyn StorageAdapter + Sync + Send>>> {
     let instance: crate::Result<&Storage> = INSTANCE.get_or_try_init(|| {
@@ -66,177 +50,154 @@
         Ok(instance)
     });
     Ok(instance?.lock().unwrap())
->>>>>>> 4a0273f0
 }
 
 #[cfg(not(feature = "sqlite"))]
 pub(crate) fn get_adapter_from_path<'a, P: AsRef<Path>>(
-<<<<<<< HEAD
-  storage_path: P,
-) -> crate::Result<stronghold::StrongholdStorageAdapter<'a>> {
-  stronghold::StrongholdStorageAdapter::new(storage_path)
-=======
     storage_path: P,
 ) -> crate::Result<stronghold::StrongholdStorageAdapter> {
     stronghold::StrongholdStorageAdapter::new(storage_path)
->>>>>>> 4a0273f0
 }
 
 #[cfg(feature = "sqlite")]
 pub(crate) fn get_adapter_from_path<P: AsRef<Path>>(
-  storage_path: P,
+    storage_path: P,
 ) -> crate::Result<sqlite::SqliteStorageAdapter> {
-<<<<<<< HEAD
-  sqlite::SqliteStorageAdapter::new(storage_path)
-=======
     sqlite::SqliteStorageAdapter::new(storage_path, "accounts")
->>>>>>> 4a0273f0
 }
 
 /// The storage adapter.
 pub trait StorageAdapter {
-  /// Gets the account with the given id/alias from the storage.
-  fn get(&self, key: AccountIdentifier) -> crate::Result<String>;
-  /// Gets all the accounts from the storage.
-  fn get_all(&self) -> crate::Result<Vec<String>>;
-  /// Saves or updates an account on the storage.
-  fn set(&self, key: AccountIdentifier, account: String) -> crate::Result<()>;
-  /// Removes an account from the storage.
-  fn remove(&self, key: AccountIdentifier) -> crate::Result<()>;
+    /// Gets the account with the given id/alias from the storage.
+    fn get(&self, key: AccountIdentifier) -> crate::Result<String>;
+    /// Gets all the accounts from the storage.
+    fn get_all(&self) -> crate::Result<Vec<String>>;
+    /// Saves or updates an account on the storage.
+    fn set(&self, key: AccountIdentifier, account: String) -> crate::Result<()>;
+    /// Removes an account from the storage.
+    fn remove(&self, key: AccountIdentifier) -> crate::Result<()>;
 }
 
 pub(crate) fn parse_accounts(accounts: &[String]) -> crate::Result<Vec<Account>> {
-  let mut err = None;
-  let accounts: Vec<Option<Account>> = accounts
-    .iter()
-    .map(|account| {
-      let res: Option<Account> = serde_json::from_str(&account)
-        .map(Some)
-        .unwrap_or_else(|e| {
-          err = Some(e);
-          None
-        });
-      res
-    })
-    .collect();
-
-  if let Some(err) = err {
-    Err(err.into())
-  } else {
-    let accounts = accounts
-      .iter()
-      .map(|account| account.clone().unwrap())
-      .collect();
-    Ok(accounts)
-  }
+    let mut err = None;
+    let accounts: Vec<Option<Account>> = accounts
+        .iter()
+        .map(|account| {
+            let res: Option<Account> =
+                serde_json::from_str(&account)
+                    .map(Some)
+                    .unwrap_or_else(|e| {
+                        err = Some(e);
+                        None
+                    });
+            res
+        })
+        .collect();
+
+    if let Some(err) = err {
+        Err(err.into())
+    } else {
+        let accounts = accounts
+            .iter()
+            .map(|account| account.clone().unwrap())
+            .collect();
+        Ok(accounts)
+    }
 }
 
 pub(crate) fn get_account(account_id: AccountIdentifier) -> crate::Result<Account> {
-<<<<<<< HEAD
-  let account_str = crate::storage::get_adapter()?.get(account_id)?;
-  let account: Account = serde_json::from_str(&account_str)?;
-  Ok(account)
-}
-
-#[cfg(test)]
-mod tests {
-  use super::StorageAdapter;
-  use crate::account::AccountIdentifier;
-
-  use rand::Rng;
-  use rusty_fork::rusty_fork_test;
-
-  rusty_fork_test! {
-      #[test]
-      // asserts that the path defined by `set_storage_path` is globally available with `get_storage_path`
-      fn set_storage_path() {
-          let path: std::path::PathBuf = "/path/to/storage/system/".into();
-          super::set_storage_path(&path).unwrap();
-          assert_eq!(super::get_storage_path(), &path);
-      }
-
-      #[test]
-      // asserts that the adapter defined by `set_adapter` is globally available with `get_adapter`
-      fn set_adapter() {
-          struct MyAdapter;
-          impl StorageAdapter for MyAdapter {
-              fn get(&self, key: AccountIdentifier) -> crate::Result<String> {
-                  Ok("MY_ADAPTER_GET_RESPONSE".to_string())
-              }
-              fn get_all(&self) -> crate::Result<Vec<String>> {
-                  Ok(vec![])
-              }
-              fn set(&self, key: AccountIdentifier, account: String) -> crate::Result<()> {
-                  Ok(())
-              }
-              fn remove(&self, key: AccountIdentifier) -> crate::Result<()> {
-                  Ok(())
-              }
-          }
-
-          super::set_adapter(MyAdapter {}).unwrap();
-          let adapter = super::get_adapter().unwrap();
-          assert_eq!(
-              adapter.get("".to_string().into()).unwrap(),
-              "MY_ADAPTER_GET_RESPONSE".to_string()
-          );
-      }
-  }
-
-  #[test]
-  fn parse_accounts_invalid() {
-    let response = super::parse_accounts(&vec!["{}".to_string()]);
-    assert!(response.is_err());
-  }
-
-  fn _create_account() -> crate::account::Account {
-    let manager = crate::account_manager::AccountManager::new();
-
-    let id = rand::thread_rng()
-      .gen_ascii_chars()
-      .take(5)
-      .collect::<String>();
-    let client_options =
-      crate::client::ClientOptionsBuilder::node("https://nodes.devnet.iota.org:443")
-        .unwrap()
-        .build();
-    let account = manager
-      .create_account(client_options)
-      .alias(&id)
-      .id(&id)
-      .mnemonic(&id)
-      .initialise()
-      .unwrap();
-    account
-  }
-
-  #[test]
-  fn parse_accounts_valid() {
-    let account = _create_account();
-    let response = super::parse_accounts(&vec![serde_json::to_string(&account).unwrap()]);
-    assert!(response.is_ok());
-    assert_eq!(response.unwrap().first().unwrap(), &account);
-  }
-
-  #[test]
-  fn get_account() {
-    let account = _create_account();
-    let storage = super::get_adapter().unwrap();
-    storage
-      .set(
-        account.id().clone().into(),
-        serde_json::to_string(&account).unwrap(),
-      )
-      .unwrap();
-    assert_eq!(
-      super::get_account(account.id().clone().into()).unwrap(),
-      account
-    );
-  }
-=======
     let adapter = crate::storage::get_adapter()?;
     let account_str = adapter.get(account_id)?;
     let account: Account = serde_json::from_str(&account_str)?;
     Ok(account)
->>>>>>> 4a0273f0
+}
+
+#[cfg(test)]
+mod tests {
+    use super::StorageAdapter;
+    use crate::account::AccountIdentifier;
+
+    use rand::Rng;
+    use rusty_fork::rusty_fork_test;
+
+    rusty_fork_test! {
+        #[test]
+        // asserts that the path defined by `set_storage_path` is globally available with `get_storage_path`
+        fn set_storage_path() {
+            let path: std::path::PathBuf = "/path/to/storage/system/".into();
+            super::set_storage_path(&path).unwrap();
+            assert_eq!(super::get_storage_path(), &path);
+        }
+
+        #[test]
+        // asserts that the adapter defined by `set_adapter` is globally available with `get_adapter`
+        fn set_adapter() {
+            struct MyAdapter;
+            impl StorageAdapter for MyAdapter {
+                fn get(&self, key: AccountIdentifier) -> crate::Result<String> {
+                    Ok("MY_ADAPTER_GET_RESPONSE".to_string())
+                }
+                fn get_all(&self) -> crate::Result<Vec<String>> {
+                    Ok(vec![])
+                }
+                fn set(&self, key: AccountIdentifier, account: String) -> crate::Result<()> {
+                    Ok(())
+                }
+                fn remove(&self, key: AccountIdentifier) -> crate::Result<()> {
+                    Ok(())
+                }
+            }
+
+            super::set_adapter(MyAdapter {}).unwrap();
+            let adapter = super::get_adapter().unwrap();
+            assert_eq!(
+                adapter.get("".to_string().into()).unwrap(),
+                "MY_ADAPTER_GET_RESPONSE".to_string()
+            );
+        }
+    }
+
+    #[test]
+    fn parse_accounts_invalid() {
+        let response = super::parse_accounts(&vec!["{}".to_string()]);
+        assert!(response.is_err());
+    }
+
+    fn _create_account() -> crate::account::Account {
+        let manager = crate::account_manager::AccountManager::new();
+
+        let id = rand::thread_rng()
+            .gen_ascii_chars()
+            .take(5)
+            .collect::<String>();
+        let client_options =
+            crate::client::ClientOptionsBuilder::node("https://nodes.devnet.iota.org:443")
+                .unwrap()
+                .build();
+        let account = manager
+            .create_account(client_options)
+            .alias(&id)
+            .id(&id)
+            .mnemonic(&id)
+            .initialise()
+            .unwrap();
+        account
+    }
+
+    #[test]
+    fn parse_accounts_valid() {
+        let account = _create_account();
+        let response = super::parse_accounts(&vec![serde_json::to_string(&account).unwrap()]);
+        assert!(response.is_ok());
+        assert_eq!(response.unwrap().first().unwrap(), &account);
+    }
+
+    #[test]
+    fn get_account() {
+        let account = _create_account();
+        assert_eq!(
+            super::get_account(account.id().clone().into()).unwrap(),
+            account
+        );
+    }
 }
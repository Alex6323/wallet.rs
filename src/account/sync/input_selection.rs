--- conflicted
+++ resolved
@@ -29,16 +29,8 @@
     }
 }
 
-<<<<<<< HEAD
-fn single_random_draw(
-    target: u64,
-    available_utxos: &mut Vec<Address>,
-) -> crate::Result<Vec<Address>> {
+fn single_random_draw(target: u64, available_utxos: &mut [Address]) -> crate::Result<Vec<Address>> {
     available_utxos.shuffle(&mut thread_rng());
-=======
-fn single_random_draw(target: u64, available_utxos: &mut [Address]) -> crate::Result<Vec<Address>> {
-    thread_rng().shuffle(available_utxos);
->>>>>>> f88ebd19
     let mut sum = 0;
 
     let selected_coins_iter = available_utxos.iter_mut().take_while(|address| {
@@ -109,12 +101,8 @@
 mod tests {
     use super::*;
     use crate::address::{Address, AddressBuilder, IotaAddress};
-<<<<<<< HEAD
+    use iota::transaction::prelude::Ed25519Address;
     use rand::prelude::{Rng, SeedableRng, StdRng};
-=======
-    use iota::transaction::prelude::Ed25519Address;
-    use rand::{Rng, SeedableRng, StdRng};
->>>>>>> f88ebd19
 
     fn generate_random_utxos(rng: &mut StdRng, utxos_number: usize) -> Vec<Address> {
         let mut available_utxos = Vec::new();

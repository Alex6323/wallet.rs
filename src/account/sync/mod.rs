--- conflicted
+++ resolved
@@ -34,20 +34,11 @@
 ///
 async fn sync_addresses(
     account: &'_ Account,
-<<<<<<< HEAD
     address_index: usize,
     gap_limit: Option<usize>,
 ) -> crate::Result<(Vec<Address>, Vec<IotaMessage>)> {
     let mut address_index = address_index;
 
-=======
-    address_index: u64,
-    gap_limit: Option<u64>,
-) -> crate::Result<(Vec<Address>, Vec<MessageId>)> {
-    let addresses = account.addresses();
-    let messages = account.messages();
-    let latest_address = account.latest_address();
->>>>>>> 4d12d856
     let client = get_client(account.client_options());
     let gap_limit = gap_limit.unwrap_or(20);
 
@@ -187,15 +178,10 @@
             addresses.push(address.address().clone());
         }
 
-<<<<<<< HEAD
         let (found_addresses, found_messages) =
             sync_addresses(self.account, self.address_index, self.gap_limit).await?;
-=======
+
         let mut new_message_ids = vec![];
-        let found_messages = client.get_transactions().addresses(&addresses[..]).get()?;
->>>>>>> 4d12d856
-
-        let mut new_message_hashes = vec![];
         for found_message in found_messages {
             if !self.account.messages().iter().any(
                 |message| message.message_id() == found_message.trunk(), /* TODO hash instead of trunk */
@@ -204,7 +190,6 @@
             }
         }
 
-<<<<<<< HEAD
         let messages = sync_transactions(self.account, new_message_hashes).await?;
 
         self.account.set_messages(messages);
@@ -214,10 +199,6 @@
             self.account.id().into(),
             serde_json::to_string(&self.account)?,
         )?;
-=======
-        sync_addresses(self.account, self.address_index, self.gap_limit)?;
-        sync_transactions(self.account, new_message_ids).await?;
->>>>>>> 4d12d856
 
         let synced_account = SyncedAccount {
             account_id: *self.account.id(),

--- conflicted
+++ resolved
@@ -1,9 +1,5 @@
 use crate::account::{Account, AccountIdentifier};
-<<<<<<< HEAD
 use crate::address::{Address, AddressBuilder};
-=======
-use crate::address::Address;
->>>>>>> 7f9e81f0
 use crate::client::get_client;
 use crate::message::{Message, Transfer};
 
@@ -32,7 +28,6 @@
 ///
 async fn sync_addresses(
     account: &'_ Account,
-<<<<<<< HEAD
     address_index: usize,
     gap_limit: Option<usize>,
 ) -> crate::Result<(Vec<Address>, Vec<IotaMessage>)> {
@@ -84,20 +79,6 @@
     }
 
     Ok((generated_addresses, found_transactions))
-=======
-    address_index: u64,
-    gap_limit: Option<u64>,
-) -> crate::Result<(Vec<Address>, Vec<Hash>)> {
-    let addresses = account.addresses();
-    let messages = account.messages();
-    let latest_address = account.latest_address();
-    let client = get_client(account.client_options());
-    for transaction in messages {}
-    for address in addresses {}
-    // TODO add seed here
-    // client.balance();
-    unimplemented!()
->>>>>>> 7f9e81f0
 }
 
 /// Syncs transactions with the tangle.
@@ -203,20 +184,12 @@
             }
         }
 
-<<<<<<< HEAD
         sync_addresses(self.account, self.address_index, self.gap_limit).await?;
-=======
-        sync_addresses(self.account, self.address_index, self.gap_limit)?;
->>>>>>> 7f9e81f0
         sync_transactions(self.account, new_message_hashes).await?;
 
         let synced_account = SyncedAccount {
             account_id: *self.account.id(),
-<<<<<<< HEAD
             deposit_address: self.account.latest_address().unwrap().clone(),
-=======
-            deposit_address: self.account.latest_address().clone(),
->>>>>>> 7f9e81f0
         };
         Ok(synced_account)
     }
@@ -258,11 +231,7 @@
         }
         let addresses = input_selection::select_input(threshold, &mut available_addresses)?;
         let remainder = if addresses.iter().fold(0, |acc, a| acc + a.balance()) > threshold {
-<<<<<<< HEAD
             account.latest_address()
-=======
-            Some(account.latest_address())
->>>>>>> 7f9e81f0
         } else {
             None
         };
@@ -275,14 +244,6 @@
         if *transfer_obj.amount() == 0 {
             return Err(anyhow::anyhow!("amount can't be zero"));
         }
-<<<<<<< HEAD
-        if transfer_obj.address().checksum()
-            != &crate::address::generate_checksum(transfer_obj.address().address())?
-        {
-            return Err(anyhow::anyhow!("invalid address checksum"));
-        }
-=======
->>>>>>> 7f9e81f0
 
         // prepare the transfer getting some needed objects and values
         let value: u64 = *transfer_obj.amount();
@@ -328,11 +289,7 @@
         let (trunk, branch) = client.get_tips()?;
 
         let stronghold_account =
-<<<<<<< HEAD
-            crate::with_stronghold(|stronghold| stronghold.account_get_by_id(account.id()));
-=======
             crate::with_stronghold(|stronghold| stronghold.account_get_by_id(account.id()))?;
->>>>>>> 7f9e81f0
         let signed_transaction = stronghold_account
             .get_signed_transaction_builder()
             .set_outputs(utxo_outputs)

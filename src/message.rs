use crate::address::Address;
use chrono::prelude::{DateTime, Utc};
use getset::{Getters, Setters};
<<<<<<< HEAD
use iota::transaction::{
=======
use iota::message::{
>>>>>>> bcf4adcd
    prelude::{Message as IotaMessage, MessageId, Output, Payload},
    Vertex,
};
use serde::{Deserialize, Serialize};
use std::cmp::Ordering;
use std::convert::TryInto;
use std::fmt;
use std::hash::{Hash, Hasher};

/// A transaction tag.
#[derive(Debug, Clone)]
pub struct Tag {
    tag: [u8; 16],
}

impl Default for Tag {
    /// Initialises an empty tag.
    fn default() -> Self {
        Self { tag: [0; 16] }
    }
}

impl Tag {
    /// Initialises a new tag.
    pub fn new(tag: [u8; 16]) -> Self {
        Self { tag }
    }

    /// Returns the tag formatted as ASCII.
    pub fn as_ascii(&self) -> String {
        String::from_utf8_lossy(&self.tag).to_string()
    }

    /// Returns the tag bytes.
    pub fn as_bytes(&self) -> &[u8; 16] {
        &self.tag
    }
}

/// A transfer to make a transaction.
#[derive(Debug, Clone, Getters, Setters, Deserialize)]
#[getset(get = "pub")]
pub struct Transfer {
    /// The transfer value.
    amount: u64,
    /// The transfer address.
    address: Address,
    /// (Optional) transfer data.
    #[getset(set = "pub")]
    data: Option<String>,
}

impl Transfer {
    /// Initialises a new transfer to the given address.
    pub fn new(address: Address, amount: u64) -> Self {
        Self {
            address,
            amount,
            data: None,
        }
    }
}

/// Possible Value units.
#[derive(Debug, Serialize, Deserialize, Clone)]
pub enum ValueUnit {
    /// i
    I,
    /// Ki
    Ki,
    /// Mi
    Mi,
    /// Gi
    Gi,
    /// Ti
    Ti,
    /// Pi
    Pi,
}

impl fmt::Display for ValueUnit {
    fn fmt(&self, f: &mut fmt::Formatter<'_>) -> fmt::Result {
        match *self {
            ValueUnit::I => write!(f, "i"),
            ValueUnit::Ki => write!(f, "Ki"),
            ValueUnit::Mi => write!(f, "Mi"),
            ValueUnit::Gi => write!(f, "Gi"),
            ValueUnit::Ti => write!(f, "Ti"),
            ValueUnit::Pi => write!(f, "Pi"),
        }
    }
}

/// The transaction Value struct.
#[derive(Debug, Getters, Serialize, Deserialize, Clone)]
#[getset(get = "pub")]
pub struct Value {
    /// The value.
    value: i64,
    /// The value's unit.
    unit: ValueUnit,
}

impl Value {
    /// Ititialises a new Value.
    pub fn new(value: i64, unit: ValueUnit) -> Self {
        Self { value, unit }
    }

    /// Formats the value with its unit.
    pub fn with_denomination(&self) -> String {
        format!("{} {}", self.value, self.unit)
    }

    /// The transaction value without its unit.
    pub fn without_denomination(&self) -> i64 {
        let multiplier = match self.unit {
            ValueUnit::I => 1,
            ValueUnit::Ki => 1000,
            ValueUnit::Mi => 1000000,
            ValueUnit::Gi => 1000000000,
            ValueUnit::Ti => 1000000000000,
            ValueUnit::Pi => 1000000000000000,
        };
        self.value * multiplier
    }
}

/// A message definition.
#[derive(Debug, Getters, Setters, Clone, Serialize, Deserialize)]
#[getset(get = "pub", set = "pub(crate)")]
pub struct Message {
    /// The message identifier.
    pub(crate) id: MessageId,
    /// The message version.
    pub(crate) version: u64,
    /// Message id of the first message this message refers to.
    pub(crate) trunk: MessageId,
    /// Message id of the second message this message refers to.
    pub(crate) branch: MessageId,
    /// Length of the payload.
    pub(crate) payload_length: u64,
    /// Transaction amount.
    pub(crate) payload: Payload,
    /// The transaction timestamp.
    pub(crate) timestamp: DateTime<Utc>,
    /// Transaction nonce.
    pub(crate) nonce: u64,
    /// Whether the transaction is confirmed or not.
    pub(crate) confirmed: bool,
    /// Whether the transaction is broadcasted or not.
    pub(crate) broadcasted: bool,
}

impl Hash for Message {
    fn hash<H: Hasher>(&self, state: &mut H) {
<<<<<<< HEAD
        self.message_id().hash(state);
=======
        self.id().hash(state);
>>>>>>> bcf4adcd
    }
}

// TODO
impl PartialEq for Message {
    fn eq(&self, other: &Self) -> bool {
        self.nonce == other.nonce
    }
}
impl Eq for Message {}

impl Ord for Message {
    fn cmp(&self, other: &Self) -> Ordering {
        self.nonce.cmp(&other.nonce)
    }
}

impl PartialOrd for Message {
    fn partial_cmp(&self, other: &Self) -> Option<Ordering> {
        Some(self.cmp(other))
    }
}

impl Message {
<<<<<<< HEAD
    pub(crate) fn from_iota_message(message: &IotaMessage) -> crate::Result<Self> {
=======
    pub(crate) fn from_iota_message(id: MessageId, message: &IotaMessage) -> crate::Result<Self> {
>>>>>>> bcf4adcd
        let message = Self {
            id,
            version: 1,
            trunk: *message.trunk(),
            branch: *message.branch(),
            payload_length: 5, // TODO
            payload: message.payload().clone(),
            timestamp: Utc::now(),
            // TODO timestamp: DateTime::<Utc>::from_utc(
            //    NaiveDateTime::from_timestamp(*message.attachment_ts().to_inner() as i64, 0),
            //    Utc,
            // ),
            nonce: message.nonce(),
            confirmed: false,
            broadcasted: true,
        };

        Ok(message)
    }

    /// Check if attachment timestamp on transaction is above max depth (~11 minutes)
    pub(crate) fn is_above_max_depth(&self) -> bool {
        let current_timestamp = Utc::now().timestamp();
        let attachment_timestamp = self.timestamp.timestamp();
        attachment_timestamp < current_timestamp
            && current_timestamp - attachment_timestamp < 11 * 60 * 1000
    }

    /// The message's address.
    pub fn address(&self) -> &Address {
        unimplemented!()
    }
<<<<<<< HEAD

    /// The message's id.
    pub fn message_id(&self) -> &MessageId {
        unimplemented!()
    }

    /// Gets the absolute value of the transaction.
    pub fn value(&self) -> Value {
        let amount = match &self.payload {
            Payload::Transaction(tx) => tx.essence.outputs().iter().fold(0, |acc, output| {
=======
    /// Gets the absolute value of the transaction.
    pub fn value(&self) -> Value {
        let amount = match &self.payload {
            Payload::Transaction(tx) => tx.essence().outputs().iter().fold(0, |acc, output| {
>>>>>>> bcf4adcd
                let Output::SignatureLockedSingle(x) = output;
                acc + x.amount().get()
            }),
            _ => 0,
        };
        Value::new(amount.try_into().unwrap(), ValueUnit::I)
    }
}

/// Message type.
#[derive(Debug, Clone, Deserialize, Eq, PartialEq)]
pub enum MessageType {
    /// Message received.
    Received,
    /// Message sent.
    Sent,
    /// Message not broadcasted.
    Failed,
    /// Message not confirmed.
    Unconfirmed,
    /// A value message.
    Value,
}<|MERGE_RESOLUTION|>--- conflicted
+++ resolved
@@ -1,11 +1,7 @@
 use crate::address::Address;
 use chrono::prelude::{DateTime, Utc};
 use getset::{Getters, Setters};
-<<<<<<< HEAD
-use iota::transaction::{
-=======
 use iota::message::{
->>>>>>> bcf4adcd
     prelude::{Message as IotaMessage, MessageId, Output, Payload},
     Vertex,
 };
@@ -162,11 +158,7 @@
 
 impl Hash for Message {
     fn hash<H: Hasher>(&self, state: &mut H) {
-<<<<<<< HEAD
-        self.message_id().hash(state);
-=======
         self.id().hash(state);
->>>>>>> bcf4adcd
     }
 }
 
@@ -191,11 +183,7 @@
 }
 
 impl Message {
-<<<<<<< HEAD
-    pub(crate) fn from_iota_message(message: &IotaMessage) -> crate::Result<Self> {
-=======
     pub(crate) fn from_iota_message(id: MessageId, message: &IotaMessage) -> crate::Result<Self> {
->>>>>>> bcf4adcd
         let message = Self {
             id,
             version: 1,
@@ -228,23 +216,10 @@
     pub fn address(&self) -> &Address {
         unimplemented!()
     }
-<<<<<<< HEAD
-
-    /// The message's id.
-    pub fn message_id(&self) -> &MessageId {
-        unimplemented!()
-    }
-
-    /// Gets the absolute value of the transaction.
-    pub fn value(&self) -> Value {
-        let amount = match &self.payload {
-            Payload::Transaction(tx) => tx.essence.outputs().iter().fold(0, |acc, output| {
-=======
     /// Gets the absolute value of the transaction.
     pub fn value(&self) -> Value {
         let amount = match &self.payload {
             Payload::Transaction(tx) => tx.essence().outputs().iter().fold(0, |acc, output| {
->>>>>>> bcf4adcd
                 let Output::SignatureLockedSingle(x) = output;
                 acc + x.amount().get()
             }),

--- conflicted
+++ resolved
@@ -357,13 +357,7 @@
                     None => false,
                 };
                 if changed {
-<<<<<<< HEAD
                     log::debug!("[POLLING] message confirmed: {:?}", message);
-=======
-                    if !message.confirmed() && account_after_sync.on_message_unconfirmed(message.id()) {
-                        account_after_sync.save()?;
-                    }
->>>>>>> 4fb5e608
                     emit_confirmation_state_change(account_after_sync.id().clone(), &message, true);
                 }
             }
@@ -388,13 +382,10 @@
                 let new_message =
                     repost_message(account.id().into(), &storage_path, message.id(), RepostAction::Retry).await?;
                 if new_message.payload() == message.payload() {
-<<<<<<< HEAD
                     log::debug!("[POLLING] reattached and new message is {:?}", new_message);
-=======
                     if account.on_reattachment(message.id(), new_message.id()) {
                         updated = true;
                     }
->>>>>>> 4fb5e608
                     reattachments.push(new_message);
                 } else {
                     log::debug!("[POLLING] promoted and new message is {:?}", new_message);

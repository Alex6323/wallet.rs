use crate::account::{Account, AccountIdentifier, AccountInitialiser, SyncedAccount};
use crate::client::ClientOptions;
use crate::message::{Message, MessageType, Transfer};
use crate::storage::StorageAdapter;

use std::convert::TryInto;
use std::fs;
use std::path::{Path, PathBuf};
use std::thread;
use std::time::Duration;

use iota::transaction::prelude::MessageId;
use stronghold::Stronghold;

/// The account manager.
///
/// Used to manage multiple accounts.
#[derive(Default)]
pub struct AccountManager {}

fn mutate_account_transaction<F: FnOnce(&Account, &mut Vec<Message>)>(
    account_id: AccountIdentifier,
    handler: F,
) -> crate::Result<()> {
    let mut account = crate::storage::get_account(account_id.clone())?;
    let mut transactions: Vec<Message> = account.messages().to_vec();
    handler(&account, &mut transactions);
    account.set_messages(transactions);
    let adapter = crate::storage::get_adapter()?;
    adapter.set(account_id, serde_json::to_string(&account)?)?;
    Ok(())
}

impl AccountManager {
    /// Initialises a new instance of the account manager with the default storage adapter.
    pub fn new() -> Self {
        Default::default()
    }

    /// Sets the stronghold password.
    pub fn set_stronghold_password<P: AsRef<str>>(&self, password: P) -> crate::Result<()> {
        let stronghold_path = crate::storage::get_stronghold_snapshot_path();
        let stronghold = Stronghold::new(
            &stronghold_path,
            !stronghold_path.exists(),
            password.as_ref().to_string(),
            None,
        )?;
        crate::init_stronghold(stronghold_path, stronghold);
        Ok(())
    }

    /// Enables syncing through node events.
    pub fn sync_through_events(&self) {
        // sync confirmation state changes
        crate::event::on_confirmation_state_change(|event| {
            if *event.confirmed() {
                let _ = mutate_account_transaction(
                    event.account_id().clone().into(),
                    |_, transactions| {
                        if let Some(message) = transactions
                            .iter_mut()
                            .find(|message| message.message_id() == event.message_id())
                        {
                            message.set_confirmed(true);
                        }
                    },
                );
            }
        });

        crate::event::on_broadcast(|event| {
            let _ =
                mutate_account_transaction(event.account_id().clone().into(), |_, transactions| {
                    if let Some(message) = transactions
                        .iter_mut()
                        .find(|message| message.message_id() == event.message_id())
                    {
                        message.set_broadcasted(true);
                    }
                });
        });

        crate::event::on_new_transaction(|event| {
            let message_id = *event.message_id();
            let _ = mutate_account_transaction(
                event.account_id().clone().into(),
                |account, messages| {
                    let mut rt =
                        tokio::runtime::Runtime::new().expect("failed to create tokio runtime");
                    rt.block_on(async move {
                        let client = crate::client::get_client(account.client_options());
                        let response = client.get_messages().hashes(&[message_id]).get().unwrap();
                        let message = response.first().unwrap();
                        messages.push(Message::from_iota_message(message).unwrap());
                    });
                },
            );
        });
    }

    /// Starts the polling mechanism.
    pub fn start_polling(&self) {
        thread::spawn(move || async move {
            let _ = sync_accounts();
            let _ = reattach_unconfirmed_transactions();
            thread::sleep(Duration::from_secs(5));
        });
    }

    /// Adds a new account.
    pub fn create_account(&self, client_options: ClientOptions) -> AccountInitialiser {
        AccountInitialiser::new(client_options)
    }

    /// Deletes an account.
    pub fn remove_account(&self, account_id: AccountIdentifier) -> crate::Result<()> {
        let adapter = crate::storage::get_adapter()?;
        let account: Account = serde_json::from_str(&adapter.get(account_id.clone())?)?;
        if !(account.messages().is_empty() && account.total_balance() == 0) {
            return Err(anyhow::anyhow!(
                "can't delete an account with message history or balance"
            ));
        }
        crate::with_stronghold(|stronghold| stronghold.account_remove(account.id()))?;
        adapter.remove(account_id)?;
        Ok(())
    }

    /// Syncs all accounts.
    pub async fn sync_accounts(&self) -> crate::Result<Vec<SyncedAccount>> {
        sync_accounts().await
    }

    /// Transfers an amount from an account to another.
    pub async fn internal_transfer(
        &self,
        from_account_id: AccountIdentifier,
        to_account_id: AccountIdentifier,
        amount: u64,
    ) -> crate::Result<Message> {
        let mut from_account = self.get_account(from_account_id)?;
        let to_account = self.get_account(to_account_id)?;
        let to_address = to_account
            .latest_address()
            .ok_or_else(|| anyhow::anyhow!("destination account address list empty"))?
            .clone();
        let from_synchronized = from_account.sync().execute().await?;
        from_synchronized
            .transfer(Transfer::new(to_address, amount))
            .await
    }

    /// Backups the accounts to the given destination
    pub fn backup<P: AsRef<Path>>(&self, destination: P) -> crate::Result<PathBuf> {
        let storage_path = crate::storage::get_storage_path();
        if storage_path.exists() {
            let metadata = fs::metadata(&storage_path)?;
            let backup_path = destination.as_ref().to_path_buf();
            if metadata.is_dir() {
                copy_dir(storage_path, &backup_path)?;
            } else {
                fs::create_dir_all(&destination)?;
                fs::copy(storage_path, &backup_path)?;
            }
            Ok(backup_path)
        } else {
            Err(anyhow::anyhow!("storage file doesn't exist"))
        }
    }

    /// Import backed up accounts.
    pub fn import_accounts<P: AsRef<Path>>(&self, source: P) -> crate::Result<()> {
        let backup_stronghold_path = source
            .as_ref()
            .join(crate::storage::stronghold_snapshot_filename());
        let backup_stronghold = stronghold::Stronghold::new(
            &backup_stronghold_path,
            false,
            "password".to_string(),
            None,
        )?;
        crate::init_stronghold(backup_stronghold_path.clone(), backup_stronghold);

        let backup_storage = crate::storage::get_adapter_from_path(&source)?;
        let accounts = backup_storage.get_all()?;
        let accounts = crate::storage::parse_accounts(&accounts)?;

        let storage = crate::storage::get_adapter()?;
        let stored_accounts = storage.get_all()?;
        let stored_accounts = crate::storage::parse_accounts(&stored_accounts)?;

        let already_imported_account = stored_accounts.iter().find(|stored_account| {
            stored_account.addresses().iter().any(|stored_address| {
                accounts.iter().any(|account| {
                    account
                        .addresses()
                        .iter()
                        .any(|address| address.address() == stored_address.address())
                })
            })
        });
        if let Some(imported_account) = already_imported_account {
            return Err(anyhow::anyhow!(
                "Account {} already imported",
                imported_account.alias()
            ));
        }

        let backup_stronghold = stronghold::Stronghold::new(
            &backup_stronghold_path,
            false,
            "password".to_string(),
            None,
        )?;
        for account in accounts.iter() {
            let stronghold_account = backup_stronghold.account_get_by_id(account.id())?;
            let created_at_timestamp: u128 = account.created_at().timestamp().try_into().unwrap(); // safe to unwrap since it's > 0
            let stronghold_account = crate::with_stronghold(|stronghold| {
                stronghold.account_import(
                    Some(created_at_timestamp),
                    Some(created_at_timestamp),
                    stronghold_account.mnemonic().to_string(),
                    Some("password"),
                )
            });

            storage.set(
                account.id().clone().into(),
                serde_json::to_string(&account)?,
            )?;
        }
        crate::remove_stronghold(backup_stronghold_path);
        Ok(())
    }

    /// Gets the account associated with the given identifier.
    pub fn get_account(&self, account_id: AccountIdentifier) -> crate::Result<Account> {
        crate::storage::get_account(account_id)
    }

    /// Reattaches an unconfirmed transaction.
    pub async fn reattach(
        &self,
        account_id: AccountIdentifier,
        message_id: &MessageId,
    ) -> crate::Result<()> {
        let mut account = self.get_account(account_id)?;
        reattach(&mut account, message_id).await
    }
}

async fn sync_accounts() -> crate::Result<Vec<SyncedAccount>> {
    let accounts = crate::storage::get_adapter()?.get_all()?;
    let mut synced_accounts = vec![];
    for account_str in accounts {
        let mut account: Account = serde_json::from_str(&account_str)?;
        let synced_account = account.sync().execute().await?;
        synced_accounts.push(synced_account);
    }
    Ok(synced_accounts)
}

async fn reattach_unconfirmed_transactions() -> crate::Result<()> {
    let accounts = crate::storage::get_adapter()?.get_all()?;
    for account_str in accounts {
        let account: Account = serde_json::from_str(&account_str)?;
        let unconfirmed_messages = account.list_messages(1000, 0, Some(MessageType::Unconfirmed));
        let mut account: Account = serde_json::from_str(&account_str)?;
        for message in unconfirmed_messages {
            reattach(&mut account, &message.message_id()).await?;
        }
    }
    Ok(())
}

async fn reattach(account: &mut Account, message_id: &MessageId) -> crate::Result<()> {
    let mut messages: Vec<Message> = account.messages().to_vec();
    let message = messages
        .iter_mut()
        .find(|message| message.message_id() == message_id)
        .ok_or_else(|| anyhow::anyhow!("message not found"))?;

    if message.confirmed {
        Err(anyhow::anyhow!("message is already confirmed"))
    } else if message.is_above_max_depth() {
        Err(anyhow::anyhow!("message is above max depth"))
    } else {
        let client = crate::client::get_client(account.client_options());
        if *client
            .is_confirmed(&[*message_id])?
            .get(message.message_id())
            .ok_or_else(|| anyhow::anyhow!("invalid `is_confirmed` response"))?
        {
            // message is already confirmed; do nothing
            message.set_confirmed(true);
        } else {
            // reattach the message
            let reattachment_messages = client.reattach(&[*message_id])?;
            messages.push(Message::from_iota_message(
                reattachment_messages.first().unwrap(),
            )?);
        }
        // update the messages in storage
        account.set_messages(messages);
        crate::storage::get_adapter()?
            .set(account.id().into(), serde_json::to_string(&account)?)?;
        Ok(())
    }
}

fn copy_dir<U: AsRef<Path>, V: AsRef<Path>>(from: U, to: V) -> Result<(), std::io::Error> {
    let mut stack = Vec::new();
    stack.push(PathBuf::from(from.as_ref()));

    let output_root = PathBuf::from(to.as_ref());
    let input_root = PathBuf::from(from.as_ref()).components().count();

    while let Some(working_path) = stack.pop() {
        let src: PathBuf = working_path.components().skip(input_root).collect();

        let dest = if src.components().count() == 0 {
            output_root.clone()
        } else {
            output_root.join(&src)
        };
        if fs::metadata(&dest).is_err() {
            fs::create_dir_all(&dest)?;
        }

        for entry in fs::read_dir(working_path)? {
            let entry = entry?;
            let path = entry.path();
            if path.is_dir() {
                stack.push(path);
            } else if let Some(filename) = path.file_name() {
                let dest_path = dest.join(filename);
                fs::copy(&path, &dest_path)?;
            }
        }
    }

    Ok(())
}

#[cfg(test)]
mod tests {
<<<<<<< HEAD
    use super::AccountManager;
    use crate::account::Account;
    use crate::address::{Address, AddressBuilder, IotaAddress};
=======
    use crate::address::{AddressBuilder, IotaAddress};
>>>>>>> f88ebd19
    use crate::client::ClientOptionsBuilder;
    use crate::message::Message;
    use iota::transaction::prelude::{
        Ed25519Address, Indexation, MessageBuilder, MessageId, Payload,
    };
    use rusty_fork::rusty_fork_test;

    rusty_fork_test! {
        #[test]
        fn store_accounts() {
            let manager = crate::test_utils::get_account_manager();

            let client_options = ClientOptionsBuilder::node("https://nodes.devnet.iota.org:443")
                .expect("invalid node URL")
                .build();

            let account = manager
                .create_account(client_options)
                .alias("alias")
                .initialise()
                .expect("failed to add account");

            manager
                .remove_account(account.id().into())
                .expect("failed to remove account");
        }
    }

    rusty_fork_test! {
        #[test]
        fn remove_account_with_message_history() {
            let manager = crate::test_utils::get_account_manager();

            let client_options = ClientOptionsBuilder::node("https://nodes.devnet.iota.org:443")
                .expect("invalid node URL")
                .build();

            let account = manager
                .create_account(client_options)
                .messages(vec![Message::from_iota_message(&MessageBuilder::new()
                    .parent1(MessageId::new([0; 32]))
                    .parent2(MessageId::new([0; 32]))
                    .payload(Payload::Indexation(Box::new(Indexation::new(
                        "".to_string(),
                        Box::new([0; 16]),
                    ))))
                    .build()
                    .unwrap()).unwrap()])
                .initialise().unwrap();

            let remove_response = manager.remove_account(account.id().into());
            assert!(remove_response.is_err());
        }
    }

<<<<<<< HEAD
    use rusty_fork::rusty_fork_test;

    fn _generate_iota_address() -> IotaAddress {
        IotaAddress::from_ed25519_bytes(&rand::random::<[u8; 32]>())
    }

    fn _create_account(manager: &AccountManager, addresses: Vec<Address>) -> Account {
        let client_options = ClientOptionsBuilder::node("https://nodes.devnet.iota.org:443")
            .expect("invalid node URL")
            .build();

        manager
            .create_account(client_options)
            .alias("alias")
            .initialise()
            .expect("failed to add account")
    }

    #[test]
    fn store_accounts() {
        let manager = AccountManager::new();
        let account = _create_account(&manager, vec![]);

        manager
            .remove_account(account.id().into())
            .expect("failed to remove account");
=======
    rusty_fork_test! {
        #[test]
        fn remove_account_with_balance() {
            let manager = crate::test_utils::get_account_manager();

            let client_options = ClientOptionsBuilder::node("https://nodes.devnet.iota.org:443")
                .expect("invalid node URL")
                .build();

            let account = manager
                .create_account(client_options)
                .addresses(vec![AddressBuilder::new()
                    .balance(5)
                    .key_index(0)
                    .address(IotaAddress::Ed25519(Ed25519Address::new([0; 32])))
                    .build()
                    .unwrap()])
                .initialise()
                .unwrap();

            let remove_response = manager.remove_account(account.id().into());
            assert!(remove_response.is_err());
        }
    }

    rusty_fork_test! {
        #[test]
        fn create_account_with_latest_without_history() {
            let manager = crate::test_utils::get_account_manager();

            let client_options = ClientOptionsBuilder::node("https://nodes.devnet.iota.org:443")
                .expect("invalid node URL")
                .build();

            let account = manager
                .create_account(client_options.clone())
                .alias("alias")
                .initialise()
                .expect("failed to add account");

            let create_response = manager.create_account(client_options).initialise();
            assert!(create_response.is_err());
        }
>>>>>>> f88ebd19
    }

    fn _clear_db_and_backup(storage_path: &str) -> crate::Result<()> {
        let _ = std::fs::remove_dir_all(storage_path);
        #[cfg(feature = "sqlite")]
        crate::storage::set_storage_path(std::path::PathBuf::from(storage_path).join("wallet.db"))?;
        #[cfg(not(feature = "sqlite"))]
        crate::storage::set_storage_path(storage_path)?;
        let _ = std::fs::remove_dir_all("./backup");
        Ok(())
    }

    rusty_fork_test! {
        #[test]
        fn backup_and_restore_happy_path() {
            _clear_db_and_backup("./example-database/backup-test").unwrap();
            let manager = AccountManager::new();

            let account = _create_account(&manager, vec![]);

            // backup the stored accounts to ./backup/${backup_name}
            let backup_path = manager.backup("./backup").unwrap();

            // delete the account on the current storage
            manager.remove_account(account.id().into()).unwrap();

            // import the accounts from the backup and assert that it's the same
            manager.import_accounts(backup_path).unwrap();
            let imported_account = manager.get_account(account.id().into()).unwrap();
            assert_eq!(account, imported_account);
        }

        #[test]
        fn backup_and_restore_account_already_exists() {
            _clear_db_and_backup("./example-database/backup-test2").unwrap();
            let manager = AccountManager::new();

            // first we'll create an example account
            let address = _generate_iota_address();
            let address = AddressBuilder::new()
                .address(address.clone())
                .key_index(0)
                .balance(0)
                .build()
                .unwrap();
            let account = _create_account(&manager, vec![address]);

            let backup_path = manager.backup("./backup").unwrap();

            let response = manager.import_accounts(backup_path);
            assert!(response.is_err());
            let err = response.unwrap_err();
            assert_eq!(
                err.to_string(),
                format!("Account {} already imported", account.alias())
            );
        }
    }
}<|MERGE_RESOLUTION|>--- conflicted
+++ resolved
@@ -345,13 +345,9 @@
 
 #[cfg(test)]
 mod tests {
-<<<<<<< HEAD
     use super::AccountManager;
     use crate::account::Account;
     use crate::address::{Address, AddressBuilder, IotaAddress};
-=======
-    use crate::address::{AddressBuilder, IotaAddress};
->>>>>>> f88ebd19
     use crate::client::ClientOptionsBuilder;
     use crate::message::Message;
     use iota::transaction::prelude::{
@@ -359,20 +355,27 @@
     };
     use rusty_fork::rusty_fork_test;
 
+    fn _generate_iota_address() -> IotaAddress {
+        IotaAddress::Ed25519(Ed25519Address::new(rand::random::<[u8; 32]>()))
+    }
+
+    fn _create_account(manager: &AccountManager, addresses: Vec<Address>) -> Account {
+        let client_options = ClientOptionsBuilder::node("https://nodes.devnet.iota.org:443")
+            .expect("invalid node URL")
+            .build();
+
+        manager
+            .create_account(client_options)
+            .alias("alias")
+            .initialise()
+            .expect("failed to add account")
+    }
+
     rusty_fork_test! {
         #[test]
         fn store_accounts() {
             let manager = crate::test_utils::get_account_manager();
-
-            let client_options = ClientOptionsBuilder::node("https://nodes.devnet.iota.org:443")
-                .expect("invalid node URL")
-                .build();
-
-            let account = manager
-                .create_account(client_options)
-                .alias("alias")
-                .initialise()
-                .expect("failed to add account");
+            let account = _create_account(&manager, vec![]);
 
             manager
                 .remove_account(account.id().into())
@@ -407,34 +410,6 @@
         }
     }
 
-<<<<<<< HEAD
-    use rusty_fork::rusty_fork_test;
-
-    fn _generate_iota_address() -> IotaAddress {
-        IotaAddress::from_ed25519_bytes(&rand::random::<[u8; 32]>())
-    }
-
-    fn _create_account(manager: &AccountManager, addresses: Vec<Address>) -> Account {
-        let client_options = ClientOptionsBuilder::node("https://nodes.devnet.iota.org:443")
-            .expect("invalid node URL")
-            .build();
-
-        manager
-            .create_account(client_options)
-            .alias("alias")
-            .initialise()
-            .expect("failed to add account")
-    }
-
-    #[test]
-    fn store_accounts() {
-        let manager = AccountManager::new();
-        let account = _create_account(&manager, vec![]);
-
-        manager
-            .remove_account(account.id().into())
-            .expect("failed to remove account");
-=======
     rusty_fork_test! {
         #[test]
         fn remove_account_with_balance() {
@@ -478,7 +453,6 @@
             let create_response = manager.create_account(client_options).initialise();
             assert!(create_response.is_err());
         }
->>>>>>> f88ebd19
     }
 
     fn _clear_db_and_backup(storage_path: &str) -> crate::Result<()> {

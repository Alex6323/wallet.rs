--- conflicted
+++ resolved
@@ -107,13 +107,7 @@
     pub fn remove_account(&self, account_id: AccountIdentifier) -> crate::Result<()> {
         let adapter = crate::storage::get_adapter()?;
         let account: Account = serde_json::from_str(&adapter.get(account_id.clone())?)?;
-<<<<<<< HEAD
-        crate::with_stronghold(|stronghold| {
-            stronghold.account_remove(account.id());
-        });
-=======
         crate::with_stronghold(|stronghold| stronghold.account_remove(account.id()))?;
->>>>>>> 7f9e81f0
         adapter.remove(account_id)?;
         Ok(())
     }
@@ -194,15 +188,9 @@
             false,
             "password".to_string(),
             None,
-<<<<<<< HEAD
-        );
-        for (index, account) in accounts.iter().enumerate() {
-            let stronghold_account = backup_stronghold.account_get_by_id(account.id());
-=======
         )?;
         for (index, account) in accounts.iter().enumerate() {
             let stronghold_account = backup_stronghold.account_get_by_id(account.id())?;
->>>>>>> 7f9e81f0
             let created_at_timestamp: u128 = account.created_at().timestamp().try_into().unwrap(); // safe to unwrap since it's > 0
             let stronghold_account = crate::with_stronghold(|stronghold| {
                 stronghold.account_import(

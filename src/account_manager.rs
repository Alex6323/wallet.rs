use crate::account::{Account, AccountIdentifier, AccountInitialiser, SyncedAccount};
use crate::client::ClientOptions;
use crate::storage::StorageAdapter;
use crate::transaction::{Transaction, TransactionType, Transfer};

use std::convert::TryInto;
use std::fs;
use std::path::{Path, PathBuf};
use std::thread;
use std::time::Duration;

use iota::crypto::ternary::Hash;

/// The account manager.
///
/// Used to manage multiple accounts.
#[derive(Default)]
pub struct AccountManager {}

fn mutate_account_transaction<F: FnOnce(&Account, &mut Vec<Transaction>)>(
    account_id: AccountIdentifier,
    handler: F,
) -> crate::Result<()> {
    let mut account = crate::storage::get_account(account_id.clone())?;
    let mut transactions: Vec<Transaction> = account.transactions().to_vec();
    handler(&account, &mut transactions);
    account.set_transactions(transactions);
    let adapter = crate::storage::get_adapter()?;
    adapter.set(account_id, serde_json::to_string(&account)?)?;
    Ok(())
}

impl AccountManager {
    /// Initialises a new instance of the account manager with the default storage adapter.
    pub fn new() -> Self {
        Default::default()
    }

    /// Enables syncing through node events.
    pub fn sync_through_events(&self) {
        // sync confirmation state changes
        crate::event::on_confirmation_state_change(|event| {
            if *event.confirmed() {
                let _ = mutate_account_transaction(
                    event.account_id().clone().into(),
                    |_, transactions| {
                        if let Some(tx) = transactions
                            .iter_mut()
                            .find(|tx| tx.hash() == event.transaction_hash())
                        {
                            tx.set_confirmed(true);
                        }
                    },
                );
            }
        });

        crate::event::on_broadcast(|event| {
            let _ =
                mutate_account_transaction(event.account_id().clone().into(), |_, transactions| {
                    if let Some(tx) = transactions
                        .iter_mut()
                        .find(|tx| tx.hash() == event.transaction_hash())
                    {
                        tx.set_broadcasted(true);
                    }
                });
        });

        crate::event::on_new_transaction(|event| {
            let transaction_hash = *event.transaction_hash();
            let _ = mutate_account_transaction(
                event.account_id().clone().into(),
                |account, transactions| {
                    let mut rt =
                        tokio::runtime::Runtime::new().expect("failed to create tokio runtime");
                    rt.block_on(async move {
                        let client = crate::client::get_client(account.client_options());
                        let response = client.get_trytes(&[transaction_hash]).await.unwrap();
                        let tx = response.trytes.first().unwrap().clone();
                        transactions.push(
                            Transaction::from_bundled(*event.transaction_hash(), tx).unwrap(),
                        );
                    });
                },
            );
        });
    }

    /// Starts the polling mechanism.
    pub fn start_polling(&self) {
        thread::spawn(move || async move {
            let _ = sync_accounts();
            let _ = reattach_unconfirmed_transactions();
            thread::sleep(Duration::from_secs(5));
        });
    }

    /// Adds a new account.
    pub fn create_account(&self, client_options: ClientOptions) -> AccountInitialiser {
        AccountInitialiser::new(client_options)
    }

    /// Deletes an account.
    pub fn remove_account(&self, account_id: AccountIdentifier) -> crate::Result<()> {
        let adapter = crate::storage::get_adapter()?;
        let account: Account = serde_json::from_str(&adapter.get(account_id.clone())?)?;
        crate::with_stronghold(|stronghold| {
            stronghold.account_remove(account.id(), "password");
        });
        adapter.remove(account_id)?;
        Ok(())
    }

    /// Syncs all accounts.
    pub async fn sync_accounts(&self) -> crate::Result<Vec<SyncedAccount>> {
        sync_accounts().await
    }

    /// Transfers an amount from an account to another.
    pub async fn internal_transfer(
        &self,
        from_account_id: AccountIdentifier,
        to_account_id: AccountIdentifier,
        amount: u64,
    ) -> crate::Result<Transaction> {
        let from_account = self.get_account(from_account_id)?;
        let to_account = self.get_account(to_account_id)?;
        let to_address = to_account
            .latest_address()
            .ok_or_else(|| anyhow::anyhow!("destination account address list empty"))?
            .clone();
        let from_synchronized = from_account.sync().execute().await?;
        from_synchronized
            .transfer(Transfer::new(to_address, amount))
            .await
    }

    /// Backups the accounts to the given destination
    pub fn backup<P: AsRef<Path>>(&self, destination: P) -> crate::Result<PathBuf> {
        let storage_path = crate::storage::get_storage_path();
        if storage_path.exists() {
            let metadata = fs::metadata(&storage_path)?;
            let backup_path = destination.as_ref().join("backup");
            if metadata.is_dir() {
                copy_dir(storage_path, &backup_path)?;
            } else {
                fs::create_dir_all(destination)?;
                fs::copy(storage_path, &backup_path)?;
            }
            Ok(backup_path)
        } else {
            Err(anyhow::anyhow!("storage file doesn't exist"))
        }
    }

    /// Import backed up accounts.
    pub fn import_accounts<P: AsRef<Path>>(&self, source: P) -> crate::Result<()> {
        let storage = crate::storage::get_adapter()?;
        let backup_storage = crate::storage::get_adapter_from_path(&source)?;

        let accounts = backup_storage.get_all()?;
        let accounts = crate::storage::parse_accounts(&accounts)?;

        let stored_accounts = storage.get_all()?;
        let stored_accounts = crate::storage::parse_accounts(&stored_accounts)?;
        let already_imported_account = stored_accounts.iter().find(|stored_account| {
            stored_account.addresses().iter().any(|stored_address| {
                accounts.iter().any(|account| {
                    account
                        .addresses()
                        .iter()
                        .any(|address| address.address() == stored_address.address())
                })
            })
        });
        if let Some(imported_account) = already_imported_account {
            return Err(anyhow::anyhow!(
                "Account {} already imported",
                imported_account.alias()
            ));
        }

        let backup_stronghold = stronghold::Stronghold::new(
            source
                .as_ref()
                .join(crate::storage::stronghold_snapshot_filename()),
            false,
            "",
        );
<<<<<<< HEAD
        for account in accounts {
=======
        for (index, account) in accounts.iter().enumerate() {
>>>>>>> 031f887d
            let stronghold_account = backup_stronghold.account_get_by_id(account.id(), "password");
            let created_at_timestamp: u128 = account.created_at().timestamp().try_into().unwrap(); // safe to unwrap since it's > 0
            let stronghold_account = crate::with_stronghold(|stronghold| {
                stronghold.account_import(
                    index,
                    created_at_timestamp,
                    created_at_timestamp,
                    stronghold_account.mnemonic().to_string(),
                    Some("password"),
                    "password",
                )
            });
            storage.set(
                account.id().clone().into(),
                serde_json::to_string(&account)?,
            )?;
        }
        Ok(())
    }

    /// Gets the account associated with the given identifier.
    pub fn get_account(&self, account_id: AccountIdentifier) -> crate::Result<Account> {
        crate::storage::get_account(account_id)
    }

    /// Reattaches an unconfirmed transaction.
    pub async fn reattach(
        &self,
        account_id: AccountIdentifier,
        transaction_hash: &Hash,
    ) -> crate::Result<()> {
        let mut account = self.get_account(account_id)?;
        reattach(&mut account, transaction_hash).await
    }
}

async fn sync_accounts() -> crate::Result<Vec<SyncedAccount>> {
    let accounts = crate::storage::get_adapter()?.get_all()?;
    let mut synced_accounts = vec![];
    for account_str in accounts {
        let account: Account = serde_json::from_str(&account_str)?;
        let synced_account = account.sync().execute().await?;
        synced_accounts.push(synced_account);
    }
    Ok(synced_accounts)
}

async fn reattach_unconfirmed_transactions() -> crate::Result<()> {
    let accounts = crate::storage::get_adapter()?.get_all()?;
    for account_str in accounts {
        let account: Account = serde_json::from_str(&account_str)?;
        let unconfirmed_transactions =
            account.list_transactions(1000, 0, Some(TransactionType::Unconfirmed));
        let mut account: Account = serde_json::from_str(&account_str)?;
        for tx in unconfirmed_transactions {
            reattach(&mut account, tx.hash()).await?;
        }
    }
    Ok(())
}

async fn reattach(account: &mut Account, transaction_hash: &Hash) -> crate::Result<()> {
    let mut transactions: Vec<Transaction> = account.transactions().to_vec();
    let transaction = transactions
        .iter_mut()
        .find(|tx| tx.hash() == transaction_hash)
        .ok_or_else(|| anyhow::anyhow!("transaction not found"))?;

    if transaction.confirmed {
        Err(anyhow::anyhow!("transaction is already confirmed"))
    } else if transaction.is_above_max_depth() {
        Err(anyhow::anyhow!("transaction is above max depth"))
    } else {
        let client = crate::client::get_client(account.client_options());
        let inclusion_states = client
            .get_inclusion_states()
            .transactions(&[*transaction.hash()])
            .send()
            .await?;
        if *inclusion_states.states.first().unwrap() {
            // transaction is already confirmed; do nothing
            transaction.set_confirmed(true);
        } else {
            // reattach the transaction
            let reattachment_transactions = client.reattach(transaction_hash).await?.send().await?;
            transactions.push(Transaction::from_bundled(
                *transaction_hash,
                reattachment_transactions.first().unwrap().clone(),
            )?);
        }
        // update the transactions in storage
        account.set_transactions(transactions);
        crate::storage::get_adapter()?
            .set(account.id().into(), serde_json::to_string(&account)?)?;
        Ok(())
    }
}

fn copy_dir<U: AsRef<Path>, V: AsRef<Path>>(from: U, to: V) -> Result<(), std::io::Error> {
    let mut stack = Vec::new();
    stack.push(PathBuf::from(from.as_ref()));

    let output_root = PathBuf::from(to.as_ref());
    let input_root = PathBuf::from(from.as_ref()).components().count();

    while let Some(working_path) = stack.pop() {
        let src: PathBuf = working_path.components().skip(input_root).collect();

        let dest = if src.components().count() == 0 {
            output_root.clone()
        } else {
            output_root.join(&src)
        };
        if fs::metadata(&dest).is_err() {
            fs::create_dir_all(&dest)?;
        }

        for entry in fs::read_dir(working_path)? {
            let entry = entry?;
            let path = entry.path();
            if path.is_dir() {
                stack.push(path);
            } else if let Some(filename) = path.file_name() {
                let dest_path = dest.join(filename);
                fs::copy(&path, &dest_path)?;
            }
        }
    }

    Ok(())
}

#[cfg(test)]
mod tests {
    use super::AccountManager;
    use crate::client::ClientOptionsBuilder;

    #[test]
    fn store_accounts() {
        let manager = AccountManager::new();
        let client_options = ClientOptionsBuilder::node("https://nodes.devnet.iota.org:443")
            .expect("invalid node URL")
            .build();

        let account = manager
            .create_account(client_options)
            .alias("alias")
            .initialise()
            .expect("failed to add account");

        manager
            .remove_account(account.id().into())
            .expect("failed to remove account");
    }
}<|MERGE_RESOLUTION|>--- conflicted
+++ resolved
@@ -188,11 +188,7 @@
             false,
             "",
         );
-<<<<<<< HEAD
-        for account in accounts {
-=======
         for (index, account) in accounts.iter().enumerate() {
->>>>>>> 031f887d
             let stronghold_account = backup_stronghold.account_get_by_id(account.id(), "password");
             let created_at_timestamp: u128 = account.created_at().timestamp().try_into().unwrap(); // safe to unwrap since it's > 0
             let stronghold_account = crate::with_stronghold(|stronghold| {

use crate::account::Account;
use getset::Getters;
<<<<<<< HEAD
use iota::crypto::ternary::sponge::{Kerl, Sponge};
use iota::ternary::{TritBuf, TryteBuf};
pub use iota::transaction::bundled::Address as IotaAddress;
use iota::transaction::bundled::BundledTransactionField;
use serde::{Deserialize, Serialize};
=======
pub use iota::transaction::prelude::Address as IotaAddress;
use std::convert::TryInto;
>>>>>>> cc016d22

/// The address builder.
#[derive(Default)]
pub struct AddressBuilder {
    address: Option<IotaAddress>,
    balance: Option<u64>,
    key_index: Option<usize>,
    internal: bool,
}

impl AddressBuilder {
    /// Initialises a new instance of the address builder.
    pub fn new() -> AddressBuilder {
        Default::default()
    }

    /// Defines the address.
    pub fn address(mut self, address: IotaAddress) -> Self {
        self.address = Some(address);
        self
    }

    /// Sets the address balance.
    pub fn balance(mut self, balance: u64) -> Self {
        self.balance = Some(balance);
        self
    }

    /// Sets the address key index.
    pub fn key_index(mut self, key_index: usize) -> Self {
        self.key_index = Some(key_index);
        self
    }

    /// Builds the address.
    pub fn build(self) -> crate::Result<Address> {
        let iota_address = self
            .address
            .ok_or_else(|| anyhow::anyhow!("the `address` field is required"))?;
        let checksum = generate_checksum(&iota_address)?;
        let address = Address {
            address: iota_address,
            balance: self
                .balance
                .ok_or_else(|| anyhow::anyhow!("the `balance` field is required"))?,
            key_index: self
                .key_index
                .ok_or_else(|| anyhow::anyhow!("the `key_index` field is required"))?,
            checksum,
            internal: self.internal,
        };
        Ok(address)
    }
}

/// An address.
<<<<<<< HEAD
#[derive(Debug, Getters, Clone, Serialize, Deserialize)]
=======
#[derive(Debug, Getters, Clone, Eq)]
>>>>>>> cc016d22
#[getset(get = "pub")]
pub struct Address {
    /// The address.
    #[serde(skip, default = "IotaAddress::zeros")]
    address: IotaAddress,
    /// The address balance.
    balance: u64,
    /// The address key index.
    key_index: usize,
    /// The address checksum.
    checksum: String,
    /// Determines if an address is a public or an internal (change) address.
    internal: bool,
}

impl PartialEq for Address {
    fn eq(&self, other: &Address) -> bool {
        self.address() == other.address()
    }
}

pub(crate) fn get_iota_address(
    account: &Account,
    index: usize,
    internal: bool,
) -> crate::Result<IotaAddress> {
    crate::with_stronghold(|stronghold| {
        let address_str = stronghold.address_get(account.id(), index, internal);
        let iota_address = IotaAddress::from_ed25519_bytes(address_str.as_bytes().try_into()?);
        Ok(iota_address)
    })
}

/// Gets an unused address for the given account.
pub(crate) async fn get_new_address(account: &Account, internal: bool) -> crate::Result<Address> {
    let key_index = account.addresses().len();
    let iota_address = get_iota_address(&account, key_index, internal)?;
    let balance = get_balance(&account, &iota_address).await?;
    let checksum = generate_checksum(&iota_address)?;
    let address = Address {
        address: iota_address,
        balance,
        key_index,
        checksum,
        internal,
    };
    Ok(address)
}

/// Batch address generation.
pub(crate) async fn get_addresses(
    account: &Account,
    count: usize,
    internal: bool,
) -> crate::Result<Vec<Address>> {
    let mut addresses = vec![];
    for i in 0..count {
        addresses.push(get_new_address(&account, internal).await?);
    }
    Ok(addresses)
}

/// Generates a checksum for the given address
// TODO: maybe this should be part of the crypto lib
pub(crate) fn generate_checksum(address: &IotaAddress) -> crate::Result<String> {
    Ok("".to_string())
}

async fn get_balance(account: &Account, address: &IotaAddress) -> crate::Result<u64> {
    let client = crate::client::get_client(account.client_options());
    let amount = client
        .get_addresses_balance(&[address.clone()])?
        .iter()
        .fold(0, |acc, output| output.amount);
    Ok(amount)
}

pub(crate) fn is_unspent(account: &Account, address: &IotaAddress) -> bool {
<<<<<<< HEAD
    account
        .transactions()
        .iter()
        .any(|tx| tx.value().without_denomination() < 0 && tx.address().address() == address)
}

#[cfg(test)]
mod tests {
    use super::{Address, IotaAddress};
    use crate::account::Account;
    use crate::account_manager::AccountManager;
    use crate::client::ClientOptionsBuilder;
    use crate::transaction::{Tag, Transaction, Value, ValueUnit};

    use iota::crypto::ternary::Hash;
    use iota::ternary::TryteBuf;
    use iota::transaction::bundled::BundledTransactionField;

    fn _create_account() -> Account {
        let manager = AccountManager::new();

        let client_options = ClientOptionsBuilder::node("https://nodes.comnet.thetangle.org")
            .unwrap()
            .build();
        let account = manager
            .create_account(client_options)
            .alias("alias")
            .initialise()
            .unwrap();

        account
    }

    fn _create_address() -> IotaAddress {
        IotaAddress::from_inner_unchecked(
            TryteBuf::try_from_str(
                "XUERGHWTYRTFUYKFKXURKHMFEVLOIFTTCNTXOGLDPCZ9CJLKHROOPGNAQYFJEPGK9OKUQROUECBAVNXRY",
            )
            .unwrap()
            .as_trits()
            .encode(),
        )
    }

    fn _generate_transaction(value: i64, address: Address) -> Transaction {
        Transaction {
            hash: Hash::zeros(),
            address,
            value: Value::new(value, ValueUnit::I),
            tag: Tag::default(),
            timestamp: chrono::Utc::now(),
            current_index: 0,
            last_index: 0,
            bundle_hash: Hash::zeros(),
            trunk_transaction: Hash::zeros(),
            branch_transaction: Hash::zeros(),
            nonce: String::default(),
            confirmed: true,
            broadcasted: true,
        }
    }

    #[tokio::test]
    async fn get_balance() {
        let account = _create_account();
        let address = _create_address();

        let response = super::get_balance(&account, &address).await;
        assert!(response.is_ok());
    }

    #[test]
    fn is_unspent_false() {
        let account = _create_account();
        let address = _create_address();

        let response = super::is_unspent(&account, &address);
        assert_eq!(response, false);
    }

    #[tokio::test]
    async fn is_unspent_true() {
        let mut account = _create_account();
        let address = super::get_new_address(&account).await.unwrap();
        let spent_tx = _generate_transaction(-50, address.clone());
        account.append_transactions(vec![spent_tx]);

        let response = super::is_unspent(&account, address.address());
        assert_eq!(response, true);
    }
=======
    account.messages().iter().any(|message| {
        message.value().without_denomination() < 0 && message.address().address() == address
    })
>>>>>>> cc016d22
}<|MERGE_RESOLUTION|>--- conflicted
+++ resolved
@@ -1,15 +1,7 @@
 use crate::account::Account;
 use getset::Getters;
-<<<<<<< HEAD
-use iota::crypto::ternary::sponge::{Kerl, Sponge};
-use iota::ternary::{TritBuf, TryteBuf};
-pub use iota::transaction::bundled::Address as IotaAddress;
-use iota::transaction::bundled::BundledTransactionField;
-use serde::{Deserialize, Serialize};
-=======
 pub use iota::transaction::prelude::Address as IotaAddress;
 use std::convert::TryInto;
->>>>>>> cc016d22
 
 /// The address builder.
 #[derive(Default)]
@@ -66,11 +58,7 @@
 }
 
 /// An address.
-<<<<<<< HEAD
-#[derive(Debug, Getters, Clone, Serialize, Deserialize)]
-=======
 #[derive(Debug, Getters, Clone, Eq)]
->>>>>>> cc016d22
 #[getset(get = "pub")]
 pub struct Address {
     /// The address.
@@ -149,11 +137,9 @@
 }
 
 pub(crate) fn is_unspent(account: &Account, address: &IotaAddress) -> bool {
-<<<<<<< HEAD
-    account
-        .transactions()
-        .iter()
-        .any(|tx| tx.value().without_denomination() < 0 && tx.address().address() == address)
+    account.messages().iter().any(|message| {
+        message.value().without_denomination() < 0 && message.address().address() == address
+    })
 }
 
 #[cfg(test)]
@@ -240,9 +226,4 @@
         let response = super::is_unspent(&account, address.address());
         assert_eq!(response, true);
     }
-=======
-    account.messages().iter().any(|message| {
-        message.value().without_denomination() < 0 && message.address().address() == address
-    })
->>>>>>> cc016d22
 }
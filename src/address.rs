use crate::account::Account;
use getset::Getters;
use iota::crypto::ternary::sponge::{Kerl, Sponge};
use iota::ternary::{TritBuf, TryteBuf};
pub use iota::transaction::bundled::Address as IotaAddress;
use iota::transaction::bundled::BundledTransactionField;
use serde::{Deserialize, Serialize};

/// The address builder.
#[derive(Default)]
pub struct AddressBuilder {
    address: Option<IotaAddress>,
    balance: Option<u64>,
    key_index: Option<usize>,
}

impl AddressBuilder {
    /// Initialises a new instance of the address builder.
    pub fn new() -> AddressBuilder {
        Default::default()
    }

    /// Defines the address.
    pub fn address(mut self, address: IotaAddress) -> Self {
        self.address = Some(address);
        self
    }

    /// Sets the address balance.
    pub fn balance(mut self, balance: u64) -> Self {
        self.balance = Some(balance);
        self
    }

    /// Sets the address key index.
    pub fn key_index(mut self, key_index: usize) -> Self {
        self.key_index = Some(key_index);
        self
    }

    /// Builds the address.
    pub fn build(self) -> crate::Result<Address> {
        let iota_address = self
            .address
            .ok_or_else(|| anyhow::anyhow!("the `address` field is required"))?;
        let checksum = generate_checksum(&iota_address)?;
        let address = Address {
            address: iota_address,
            balance: self
                .balance
                .ok_or_else(|| anyhow::anyhow!("the `balance` field is required"))?,
            key_index: self
                .key_index
                .ok_or_else(|| anyhow::anyhow!("the `key_index` field is required"))?,
            checksum,
        };
        Ok(address)
    }
}

/// An address.
#[derive(Debug, Getters, Clone, Serialize, Deserialize)]
#[getset(get = "pub")]
pub struct Address {
    /// The address.
    #[serde(skip, default = "IotaAddress::zeros")]
    address: IotaAddress,
    /// The address balance.
    balance: u64,
    /// The address key index.
    key_index: usize,
    /// The address checksum.
    checksum: TritBuf,
}

impl PartialEq for Address {
    fn eq(&self, other: &Address) -> bool {
        self.address() == other.address()
    }
}

/// Gets an unused address for the given account.
pub(crate) async fn get_new_address(account: &Account) -> crate::Result<Address> {
<<<<<<< HEAD
    let client = crate::client::get_client(account.client_options());
    let (key_index, iota_address) = client
        .generate_new_address(&account.seed())
        .generate()
        .await?;
=======
    let (key_index, iota_address) = crate::with_stronghold(|stronghold| {
        let (address_index, address_str) =
            stronghold.address_get(account.id().as_str(), 0, false, "password");
        let iota_address = IotaAddress::from_inner_unchecked(
            TryteBuf::try_from_str(&address_str)
                .expect("failed to get TryteBuf from address")
                .as_trits()
                .encode(),
        );
        (address_index, iota_address)
    });
>>>>>>> 6c75c545
    let balance = get_balance(&account, &iota_address).await?;
    let checksum = generate_checksum(&iota_address)?;
    let address = Address {
        address: iota_address,
        balance,
        key_index,
        checksum,
    };
    Ok(address)
}

/// Batch address generation.
pub(crate) async fn get_addresses(account: &Account, count: usize) -> crate::Result<Vec<Address>> {
    let mut addresses = vec![];
<<<<<<< HEAD
    let seed = account.seed();
    let seed_trits = seed.as_trits();
=======
>>>>>>> 6c75c545
    for i in 0..count {
        let (index, address) = crate::with_stronghold(|stronghold| {
            let (address_index, address_str) =
                stronghold.address_get(account.id().as_str(), 0, false, "password");
            let iota_address = IotaAddress::from_inner_unchecked(
                TryteBuf::try_from_str(&address_str)
                    .expect("failed to get TryteBuf from address")
                    .as_trits()
                    .encode(),
            );
            (address_index, iota_address)
        });
        let balance = get_balance(&account, &address).await?;
        let checksum = generate_checksum(&address)?;
        addresses.push(Address {
            address,
            balance,
            key_index: index,
            checksum,
        })
    }
    Ok(addresses)
}

/// Generates a checksum for the given address
// TODO: maybe this should be part of the crypto lib
pub(crate) fn generate_checksum(address: &IotaAddress) -> crate::Result<TritBuf> {
    let mut kerl = Kerl::new();
    let mut hash = kerl
        .digest(address.to_inner())
        .map_err(|e| anyhow::anyhow!("Erro hashing the address"))?;
    let mut trits = vec![];

    for _ in 1..10 {
        if let Some(trit) = hash.pop() {
            trits.push(trit);
        } else {
            return Err(anyhow::anyhow!("Hash error"));
        }
    }

    Ok(TritBuf::from_trits(&trits[..]))
}

async fn get_balance(account: &Account, address: &IotaAddress) -> crate::Result<u64> {
    let client = crate::client::get_client(account.client_options());
    client
        .get_balances()
        .addresses(&[address.clone()])
        .send()
        .await?
        .balances
        .first()
        .copied()
        .ok_or_else(|| anyhow::anyhow!("Balances response empty"))
}

pub(crate) fn is_unspent(account: &Account, address: &IotaAddress) -> bool {
    account
        .transactions()
        .iter()
        .any(|tx| tx.value().without_denomination() < 0 && tx.address().address() == address)
}

#[cfg(test)]
mod tests {
    use super::{Address, IotaAddress};
    use crate::account::Account;
    use crate::account_manager::AccountManager;
    use crate::client::ClientOptionsBuilder;
    use crate::transaction::{Tag, Transaction, Value, ValueUnit};

    use iota::crypto::ternary::Hash;
    use iota::ternary::TryteBuf;
    use iota::transaction::bundled::BundledTransactionField;
    use rand::{distributions::Alphanumeric, thread_rng, Rng};

    fn _create_account() -> Account {
        let manager = AccountManager::new();

        let id: String = thread_rng().sample_iter(&Alphanumeric).take(5).collect();
        let client_options = ClientOptionsBuilder::node("https://nodes.comnet.thetangle.org")
            .unwrap()
            .build();
        let account = manager
            .create_account(client_options)
            .alias(&id)
            .id(&id)
            .mnemonic(&id)
            .initialise()
            .unwrap();

        account
    }

    fn _create_address() -> IotaAddress {
        IotaAddress::from_inner_unchecked(
            TryteBuf::try_from_str(
                "XUERGHWTYRTFUYKFKXURKHMFEVLOIFTTCNTXOGLDPCZ9CJLKHROOPGNAQYFJEPGK9OKUQROUECBAVNXRY",
            )
            .unwrap()
            .as_trits()
            .encode(),
        )
    }

    fn _generate_transaction(value: i64, address: Address) -> Transaction {
        Transaction {
            hash: Hash::zeros(),
            address,
            value: Value::new(value, ValueUnit::I),
            tag: Tag::default(),
            timestamp: chrono::Utc::now(),
            current_index: 0,
            last_index: 0,
            bundle_hash: Hash::zeros(),
            trunk_transaction: Hash::zeros(),
            branch_transaction: Hash::zeros(),
            nonce: String::default(),
            confirmed: true,
            broadcasted: true,
        }
    }

    #[tokio::test]
    async fn get_balance() {
        let account = _create_account();
        let address = _create_address();

        let response = super::get_balance(&account, &address).await;
        assert!(response.is_ok());
    }

    #[test]
    fn is_unspent_false() {
        let account = _create_account();
        let address = _create_address();

        let response = super::is_unspent(&account, &address);
        assert_eq!(response, false);
    }

    #[tokio::test]
    async fn is_unspent_true() {
        let mut account = _create_account();
        let address = super::get_new_address(&account).await.unwrap();
        let spent_tx = _generate_transaction(-50, address.clone());
        account.append_transactions(vec![spent_tx]);

        let response = super::is_unspent(&account, address.address());
        assert_eq!(response, true);
    }
}<|MERGE_RESOLUTION|>--- conflicted
+++ resolved
@@ -81,13 +81,6 @@
 
 /// Gets an unused address for the given account.
 pub(crate) async fn get_new_address(account: &Account) -> crate::Result<Address> {
-<<<<<<< HEAD
-    let client = crate::client::get_client(account.client_options());
-    let (key_index, iota_address) = client
-        .generate_new_address(&account.seed())
-        .generate()
-        .await?;
-=======
     let (key_index, iota_address) = crate::with_stronghold(|stronghold| {
         let (address_index, address_str) =
             stronghold.address_get(account.id().as_str(), 0, false, "password");
@@ -99,7 +92,6 @@
         );
         (address_index, iota_address)
     });
->>>>>>> 6c75c545
     let balance = get_balance(&account, &iota_address).await?;
     let checksum = generate_checksum(&iota_address)?;
     let address = Address {
@@ -114,11 +106,6 @@
 /// Batch address generation.
 pub(crate) async fn get_addresses(account: &Account, count: usize) -> crate::Result<Vec<Address>> {
     let mut addresses = vec![];
-<<<<<<< HEAD
-    let seed = account.seed();
-    let seed_trits = seed.as_trits();
-=======
->>>>>>> 6c75c545
     for i in 0..count {
         let (index, address) = crate::with_stronghold(|stronghold| {
             let (address_index, address_str) =
@@ -194,20 +181,16 @@
     use iota::crypto::ternary::Hash;
     use iota::ternary::TryteBuf;
     use iota::transaction::bundled::BundledTransactionField;
-    use rand::{distributions::Alphanumeric, thread_rng, Rng};
 
     fn _create_account() -> Account {
         let manager = AccountManager::new();
 
-        let id: String = thread_rng().sample_iter(&Alphanumeric).take(5).collect();
         let client_options = ClientOptionsBuilder::node("https://nodes.comnet.thetangle.org")
             .unwrap()
             .build();
         let account = manager
             .create_account(client_options)
-            .alias(&id)
-            .id(&id)
-            .mnemonic(&id)
+            .alias("alias")
             .initialise()
             .unwrap();
 

--- conflicted
+++ resolved
@@ -247,24 +247,17 @@
         UTXOInput,
     };
     use once_cell::sync::OnceCell;
-<<<<<<< HEAD
     use rand::{distributions::Alphanumeric, thread_rng, Rng};
     use slip10::BIP32Path;
+    use std::path::PathBuf;
 
     use std::convert::TryInto;
     use std::num::NonZeroU64;
-=======
-    use rand::{thread_rng, Rng};
->>>>>>> bcf4adcd
     use std::path::PathBuf;
 
     static MANAGER_INSTANCE: OnceCell<AccountManager> = OnceCell::new();
     pub fn get_account_manager() -> &'static AccountManager {
-<<<<<<< HEAD
         let storage_path: String = thread_rng().sample_iter(&Alphanumeric).take(10).collect();
-=======
-        let storage_path: String = thread_rng().gen_ascii_chars().take(10).collect();
->>>>>>> bcf4adcd
         let storage_path = PathBuf::from(format!("./example-database/{}", storage_path));
         crate::storage::set_storage_path(&storage_path).unwrap();
 

--- conflicted
+++ resolved
@@ -32,12 +32,8 @@
 pub(crate) fn with_stronghold<T, F: FnOnce(MutexGuard<'static, Stronghold>) -> T>(cb: F) -> T {
     let stronghold = STRONGHOLD_INSTANCE.get_or_init(|| {
         let path = storage::get_stronghold_snapshot_path();
-<<<<<<< HEAD
-        let stronghold = Stronghold::new(&path, !path.exists(), "password".to_string(), None);
-=======
         let stronghold = Stronghold::new(&path, !path.exists(), "password".to_string(), None)
             .expect("failed to initialize stronghold");
->>>>>>> 7f9e81f0
         Arc::new(Mutex::new(stronghold))
     });
     cb(stronghold.lock().expect("failed to get stronghold lock"))
